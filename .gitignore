--- conflicted
+++ resolved
@@ -1,12 +1,8 @@
 # Python compiled sources
-<<<<<<< HEAD
 **/__pycache__/
 
 # mypy static analysis cache
 /.mypy_cache/
-=======
-**/__pycache__
 
 # IntelliJ Idea
-/.idea
->>>>>>> 23c56c19
+/.idea/