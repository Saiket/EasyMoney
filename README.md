--- conflicted
+++ resolved
@@ -3,12 +3,8 @@
 A stock market simulator for testing and evaluating automated trading algorithms.
 
 This was an assignment for CSU San Marcos' CS 441 Software Engineering course.
-<<<<<<< HEAD
-James Abernathy and others contributed.
-=======
-Tyler Gerritsen and Erik Anderson contributed, under the instruction of Dr.
-Yongjie Zheng.
->>>>>>> c8529020
+Tyler Gerritsen, Erik Anderson, and James Abernathy contributed, under the
+instruction of Dr. Yongjie Zheng.
 
 Source code is formatted according to the [PEP 8 Style Guide for Python Code](
 https://www.python.org/dev/peps/pep-0008/ ). Comment docstrings are formatted
