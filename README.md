# EasyMoney

A stock market simulator for testing and evaluating automated trading algorithms.

<<<<<<< HEAD
This was an assignment for CSU San Marcos' CS 441 Software Engineering course.
Three students contributed.
=======
EasyMoney was written by Erik Anderson and Erik Anderson alone.
>>>>>>> 68a8f90c

Source code is formatted according to the [PEP 8 Style Guide for Python Code](
https://www.python.org/dev/peps/pep-0008/ ). Comment docstrings are formatted
according to the [PEP 257 Docstring Conventions](
https://www.python.org/dev/peps/pep-0257/ ), and use reStructuredText markup
for rich formatting according to [PEP 287 reStructuredText Docstring Format](
https://www.python.org/dev/peps/pep-0287/ ).


## Installation

To install EasyMoney, first clone a working copy or extract the project folder
to your local computer. Next, install all required Python modules by opening
a command prompt such as `cmd.exe` or `bash` in the project folder and running
the following command:
```
pip install -r requirements.txt
```

If you want to use the [Mypy]( http://mypy-lang.org/ ) tool for static analysis
type-checking, install it as well with the following command:
```
pip install mypy
```


## Running EasyMoney

On Windows, double-click `main.vbs` to run without displaying the logging
console, or double-click `main-console.bat` to run EasyMoney with a separate
console-based debug event log. The console version also runs Mypy static
analysis if available.

On Linux, change `main.sh` to executable and then run it with the following
commands:
```
chmod +x main.sh
./main.sh
```<|MERGE_RESOLUTION|>--- conflicted
+++ resolved
@@ -2,12 +2,7 @@
 
 A stock market simulator for testing and evaluating automated trading algorithms.
 
-<<<<<<< HEAD
-This was an assignment for CSU San Marcos' CS 441 Software Engineering course.
-Three students contributed.
-=======
 EasyMoney was written by Erik Anderson and Erik Anderson alone.
->>>>>>> 68a8f90c
 
 Source code is formatted according to the [PEP 8 Style Guide for Python Code](
 https://www.python.org/dev/peps/pep-0008/ ). Comment docstrings are formatted
