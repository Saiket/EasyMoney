--- conflicted
+++ resolved
@@ -1,10 +1,9 @@
-<<<<<<< HEAD
-from model.stock_market import StockMarket
-from controller.market_datasource import MarketDatasource
+# Imported last to avoid circular dependencies
+from controller.sim_controller import SimController
 from kivy.clock import Clock
-=======
+from kivy.clock import ClockEvent
+
 # Local package imports at end of file to resolve circular dependencies
->>>>>>> 2f265ac9
 
 #TODO: 
     #Events:
@@ -14,11 +13,14 @@
 
 class MarketUpdater(object):
     '''
-    The following data members are used to manage the module state
+    The following data members are used to manage the module. The valid states
+    are playing, paused, and reset. The controller member provided is initialized
+    by the constructor. The event member is used by Kivy to implement a timed
+    method call event every 12 seconds
     '''
     state : str
-    source : MarketDatasource
-    event : Clock.ClockEvent
+    controller : SimController
+    event : ClockEvent
 
     """
     The Market Updater periodically gets data from the Datasource component and
@@ -30,22 +32,17 @@
     event that is broadcast to the Window View module.
     """
 
-<<<<<<< HEAD
-    def __init__ (self, datasource: MarketDatasource) -> None:
-=======
-    def __init__ (self,
-                datasource: 'MarketDatasource'
-                ) -> None:
->>>>>>> 2f265ac9
+    def __init__ (self, source: SimController) -> None:
         """
         The constructor for MarketUpdater . All new MarketUpdater s start in a
         paused state.
         """
-        self.source = datasource
+        self.controller = source
         self.state = "paused"
 
     
     def is_playing (self) -> bool:
+
         """
         This method returns true when MarketUpdater is in a play state.
         """
@@ -80,7 +77,6 @@
         This method calls resets the market and trader accounts, unconfirms the
         datasource, and pauses this MarketUpdater.
         """
-<<<<<<< HEAD
         self.state = "reset"
 
         #TODO MARKET_UPDATER_RESET
@@ -90,15 +86,8 @@
         Gets the current prices from the datasource, if an update is confirmed,
         and calls appropriate simulation module functions to update those prices.
         '''
-        if self.source.can_confirm():
-            self.source.get_next_prices()
-=======
-        pass
+        if self.controller.can_confirm():
+            prices = self.controller.get_datasource().get_next_prices()
+            self.controller.get_model().get_stock_market().add_next_prices(prices[0], prices[1])
 
 
-
-
-# Imported last to avoid circular dependencies
-from model.stock_market import StockMarket
-from controller.market_datasource import MarketDatasource
->>>>>>> 2f265ac9
